GEM
  remote: https://rubygems.org/
  specs:
    Ascii85 (2.0.1)
    activesupport (8.0.1)
      base64
      benchmark (>= 0.3)
      bigdecimal
      concurrent-ruby (~> 1.0, >= 1.3.1)
      connection_pool (>= 2.2.5)
      drb
      i18n (>= 1.6, < 2)
      logger (>= 1.4.2)
      minitest (>= 5.1)
      securerandom (>= 0.3)
      tzinfo (~> 2.0, >= 2.0.5)
      uri (>= 0.13.1)
    addressable (2.8.7)
      public_suffix (>= 2.0.2, < 7.0)
    afm (0.2.2)
    async (2.23.0)
      console (~> 1.29)
      fiber-annotation
      io-event (~> 1.9)
      metrics (~> 0.12)
      traces (~> 0.15)
    base64 (0.2.0)
    benchmark (0.4.0)
    bigdecimal (3.1.9)
    coffee-script (2.4.1)
      coffee-script-source
      execjs
    coffee-script-source (1.12.2)
    colorator (1.1.0)
    commonmarker (0.23.11)
    concurrent-ruby (1.3.5)
    connection_pool (2.5.0)
    console (1.29.3)
      fiber-annotation
      fiber-local (~> 1.1)
      json
    csv (3.3.2)
    dnsruby (1.72.3)
      base64 (~> 0.2.0)
      simpleidn (~> 0.2.1)
    drb (2.2.1)
    em-websocket (0.5.3)
      eventmachine (>= 0.12.9)
      http_parser.rb (~> 0)
    ethon (0.16.0)
      ffi (>= 1.15.0)
    eventmachine (1.2.7)
    execjs (2.10.0)
    faraday (2.12.2)
      faraday-net_http (>= 2.0, < 3.5)
      json
      logger
    faraday-net_http (3.4.0)
      net-http (>= 0.5.0)
    ffi (1.17.1-aarch64-linux-gnu)
    ffi (1.17.1-arm64-darwin)
    ffi (1.17.1-x64-mingw-ucrt)
    ffi (1.17.1-x86_64-linux-gnu)
    fiber-annotation (0.2.0)
    fiber-local (1.1.0)
      fiber-storage
    fiber-storage (1.0.0)
    forwardable-extended (2.6.0)
    gemoji (4.1.0)
    github-pages (232)
      github-pages-health-check (= 1.18.2)
      jekyll (= 3.10.0)
      jekyll-avatar (= 0.8.0)
      jekyll-coffeescript (= 1.2.2)
      jekyll-commonmark-ghpages (= 0.5.1)
      jekyll-default-layout (= 0.1.5)
      jekyll-feed (= 0.17.0)
      jekyll-gist (= 1.5.0)
      jekyll-github-metadata (= 2.16.1)
      jekyll-include-cache (= 0.2.1)
      jekyll-mentions (= 1.6.0)
      jekyll-optional-front-matter (= 0.3.2)
      jekyll-paginate (= 1.1.0)
      jekyll-readme-index (= 0.3.0)
      jekyll-redirect-from (= 0.16.0)
      jekyll-relative-links (= 0.6.1)
      jekyll-remote-theme (= 0.4.3)
      jekyll-sass-converter (= 1.5.2)
      jekyll-seo-tag (= 2.8.0)
      jekyll-sitemap (= 1.4.0)
      jekyll-swiss (= 1.0.0)
      jekyll-theme-architect (= 0.2.0)
      jekyll-theme-cayman (= 0.2.0)
      jekyll-theme-dinky (= 0.2.0)
      jekyll-theme-hacker (= 0.2.0)
      jekyll-theme-leap-day (= 0.2.0)
      jekyll-theme-merlot (= 0.2.0)
      jekyll-theme-midnight (= 0.2.0)
      jekyll-theme-minimal (= 0.2.0)
      jekyll-theme-modernist (= 0.2.0)
      jekyll-theme-primer (= 0.6.0)
      jekyll-theme-slate (= 0.2.0)
      jekyll-theme-tactile (= 0.2.0)
      jekyll-theme-time-machine (= 0.2.0)
      jekyll-titles-from-headings (= 0.5.3)
      jemoji (= 0.13.0)
      kramdown (= 2.4.0)
      kramdown-parser-gfm (= 1.1.0)
      liquid (= 4.0.4)
      mercenary (~> 0.3)
      minima (= 2.5.1)
      nokogiri (>= 1.16.2, < 2.0)
      rouge (= 3.30.0)
      terminal-table (~> 1.4)
      webrick (~> 1.8)
    github-pages-health-check (1.18.2)
      addressable (~> 2.3)
      dnsruby (~> 1.60)
      octokit (>= 4, < 8)
      public_suffix (>= 3.0, < 6.0)
      typhoeus (~> 1.3)
    hashery (2.1.2)
    html-pipeline (2.14.3)
      activesupport (>= 2)
      nokogiri (>= 1.4)
    html-proofer (5.0.10)
      addressable (~> 2.3)
      async (~> 2.1)
      nokogiri (~> 1.13)
      pdf-reader (~> 2.11)
      rainbow (~> 3.0)
      typhoeus (~> 1.3)
      yell (~> 2.0)
      zeitwerk (~> 2.5)
    http_parser.rb (0.8.0)
    i18n (1.14.7)
      concurrent-ruby (~> 1.0)
    io-event (1.9.0)
    jekyll (3.10.0)
      addressable (~> 2.4)
      colorator (~> 1.0)
      csv (~> 3.0)
      em-websocket (~> 0.5)
      i18n (>= 0.7, < 2)
      jekyll-sass-converter (~> 1.0)
      jekyll-watch (~> 2.0)
      kramdown (>= 1.17, < 3)
      liquid (~> 4.0)
      mercenary (~> 0.3.3)
      pathutil (~> 0.9)
      rouge (>= 1.7, < 4)
      safe_yaml (~> 1.0)
      webrick (>= 1.0)
    jekyll-avatar (0.8.0)
      jekyll (>= 3.0, < 5.0)
    jekyll-coffeescript (1.2.2)
      coffee-script (~> 2.2)
      coffee-script-source (~> 1.12)
    jekyll-commonmark (1.4.0)
      commonmarker (~> 0.22)
    jekyll-commonmark-ghpages (0.5.1)
      commonmarker (>= 0.23.7, < 1.1.0)
      jekyll (>= 3.9, < 4.0)
      jekyll-commonmark (~> 1.4.0)
      rouge (>= 2.0, < 5.0)
    jekyll-default-layout (0.1.5)
      jekyll (>= 3.0, < 5.0)
    jekyll-feed (0.17.0)
      jekyll (>= 3.7, < 5.0)
    jekyll-gist (1.5.0)
      octokit (~> 4.2)
    jekyll-github-metadata (2.16.1)
      jekyll (>= 3.4, < 5.0)
      octokit (>= 4, < 7, != 4.4.0)
    jekyll-include-cache (0.2.1)
      jekyll (>= 3.7, < 5.0)
    jekyll-mentions (1.6.0)
      html-pipeline (~> 2.3)
      jekyll (>= 3.7, < 5.0)
    jekyll-optional-front-matter (0.3.2)
      jekyll (>= 3.0, < 5.0)
    jekyll-paginate (1.1.0)
    jekyll-readme-index (0.3.0)
      jekyll (>= 3.0, < 5.0)
    jekyll-redirect-from (0.16.0)
      jekyll (>= 3.3, < 5.0)
    jekyll-relative-links (0.6.1)
      jekyll (>= 3.3, < 5.0)
    jekyll-remote-theme (0.4.3)
      addressable (~> 2.0)
      jekyll (>= 3.5, < 5.0)
      jekyll-sass-converter (>= 1.0, <= 3.0.0, != 2.0.0)
      rubyzip (>= 1.3.0, < 3.0)
    jekyll-sass-converter (1.5.2)
      sass (~> 3.4)
    jekyll-seo-tag (2.8.0)
      jekyll (>= 3.8, < 5.0)
    jekyll-sitemap (1.4.0)
      jekyll (>= 3.7, < 5.0)
    jekyll-swiss (1.0.0)
    jekyll-theme-architect (0.2.0)
      jekyll (> 3.5, < 5.0)
      jekyll-seo-tag (~> 2.0)
    jekyll-theme-cayman (0.2.0)
      jekyll (> 3.5, < 5.0)
      jekyll-seo-tag (~> 2.0)
    jekyll-theme-dinky (0.2.0)
      jekyll (> 3.5, < 5.0)
      jekyll-seo-tag (~> 2.0)
    jekyll-theme-hacker (0.2.0)
      jekyll (> 3.5, < 5.0)
      jekyll-seo-tag (~> 2.0)
    jekyll-theme-leap-day (0.2.0)
      jekyll (> 3.5, < 5.0)
      jekyll-seo-tag (~> 2.0)
    jekyll-theme-merlot (0.2.0)
      jekyll (> 3.5, < 5.0)
      jekyll-seo-tag (~> 2.0)
    jekyll-theme-midnight (0.2.0)
      jekyll (> 3.5, < 5.0)
      jekyll-seo-tag (~> 2.0)
    jekyll-theme-minimal (0.2.0)
      jekyll (> 3.5, < 5.0)
      jekyll-seo-tag (~> 2.0)
    jekyll-theme-modernist (0.2.0)
      jekyll (> 3.5, < 5.0)
      jekyll-seo-tag (~> 2.0)
    jekyll-theme-primer (0.6.0)
      jekyll (> 3.5, < 5.0)
      jekyll-github-metadata (~> 2.9)
      jekyll-seo-tag (~> 2.0)
    jekyll-theme-slate (0.2.0)
      jekyll (> 3.5, < 5.0)
      jekyll-seo-tag (~> 2.0)
    jekyll-theme-tactile (0.2.0)
      jekyll (> 3.5, < 5.0)
      jekyll-seo-tag (~> 2.0)
    jekyll-theme-time-machine (0.2.0)
      jekyll (> 3.5, < 5.0)
      jekyll-seo-tag (~> 2.0)
    jekyll-titles-from-headings (0.5.3)
      jekyll (>= 3.3, < 5.0)
    jekyll-watch (2.2.1)
      listen (~> 3.0)
    jemoji (0.13.0)
      gemoji (>= 3, < 5)
      html-pipeline (~> 2.2)
      jekyll (>= 3.0, < 5.0)
    json (2.10.2)
    kramdown (2.4.0)
      rexml
    kramdown-parser-gfm (1.1.0)
      kramdown (~> 2.0)
    liquid (4.0.4)
    listen (3.9.0)
      rb-fsevent (~> 0.10, >= 0.10.3)
      rb-inotify (~> 0.9, >= 0.9.10)
    logger (1.6.6)
    mercenary (0.3.6)
    metrics (0.12.1)
    minima (2.5.1)
      jekyll (>= 3.5, < 5.0)
      jekyll-feed (~> 0.9)
      jekyll-seo-tag (~> 2.1)
    minitest (5.25.4)
    net-http (0.6.0)
      uri
    nokogiri (1.18.9-aarch64-linux-gnu)
      racc (~> 1.4)
    nokogiri (1.18.9-arm64-darwin)
      racc (~> 1.4)
    nokogiri (1.18.9-x64-mingw-ucrt)
      racc (~> 1.4)
    nokogiri (1.18.9-x86_64-linux-gnu)
      racc (~> 1.4)
    octokit (4.25.1)
      faraday (>= 1, < 3)
      sawyer (~> 0.9)
    pathutil (0.16.2)
      forwardable-extended (~> 2.6)
    pdf-reader (2.14.1)
      Ascii85 (>= 1.0, < 3.0, != 2.0.0)
      afm (~> 0.2.1)
      hashery (~> 2.0)
      ruby-rc4
      ttfunk
    public_suffix (5.1.1)
    racc (1.8.1)
    rainbow (3.1.1)
    rb-fsevent (0.11.2)
    rb-inotify (0.11.1)
      ffi (~> 1.0)
    rexml (3.4.2)
    rouge (3.30.0)
    ruby-rc4 (0.1.5)
    rubyzip (2.4.1)
    safe_yaml (1.0.5)
    sass (3.7.4)
      sass-listen (~> 4.0.0)
    sass-listen (4.0.0)
      rb-fsevent (~> 0.9, >= 0.9.4)
      rb-inotify (~> 0.9, >= 0.9.7)
    sawyer (0.9.2)
      addressable (>= 2.3.5)
      faraday (>= 0.17.3, < 3)
    securerandom (0.4.1)
    simpleidn (0.2.3)
    terminal-table (1.8.0)
      unicode-display_width (~> 1.1, >= 1.1.1)
    traces (0.15.2)
    ttfunk (1.8.0)
      bigdecimal (~> 3.1)
    typhoeus (1.4.1)
      ethon (>= 0.9.0)
    tzinfo (2.0.6)
      concurrent-ruby (~> 1.0)
    unicode-display_width (1.8.0)
<<<<<<< HEAD
    uri (1.0.3)
    webrick (1.9.2)
=======
    uri (1.0.4)
    webrick (1.9.1)
>>>>>>> 6608a122
    yell (2.2.2)
    zeitwerk (2.7.2)

PLATFORMS
  aarch64-linux
  arm64-darwin-22
  arm64-darwin-23
  arm64-darwin-24
  x64-mingw-ucrt
  x86_64-linux

DEPENDENCIES
  github-pages
  html-proofer
  webrick

BUNDLED WITH
   2.6.5<|MERGE_RESOLUTION|>--- conflicted
+++ resolved
@@ -315,13 +315,8 @@
     tzinfo (2.0.6)
       concurrent-ruby (~> 1.0)
     unicode-display_width (1.8.0)
-<<<<<<< HEAD
-    uri (1.0.3)
+    uri (1.0.4)
     webrick (1.9.2)
-=======
-    uri (1.0.4)
-    webrick (1.9.1)
->>>>>>> 6608a122
     yell (2.2.2)
     zeitwerk (2.7.2)
 
