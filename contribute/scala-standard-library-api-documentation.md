---
title: Contribute to API Documentation
layout: inner-page-no-masthead
# permalink: /contribute/scala-standard-library-api-documentation/
includeTOC: true
---

This page is specific to API documentation contributions – that is, API
documentation for
[Scala's standard library](http://scala-lang.org/api/current/#package) –
sometimes referred to as Scaladoc contributions.

For contributions to tutorial and guide-style documentation on
[docs.scala-lang.org](http://docs.scala-lang.org),
see the ["doc-site"'s contribution guide](http://docs.scala-lang.org/contribute.html).

*Please note, these instructions cover documentation contributions Scala core
libraries only. For other Scala projects please check those projects for the
contribution steps and guidelines. Thank you.*

## Overview

Since API documentation is located in Scala source code files, the
process for contributing API documentation is similar to that of contributing bug-fixes
to the Scala code base, but without the requirement that there be an issue filed on GitHub
first. When forking/branching, just use a `scaladoc/xxxx` branch name, where xxxx is a
descriptive, but short branch name (e.g. `scaladoc/future-object`).
However, if an issue *does* exist, please use `issue/NNNN`, where NNNN is the ticket number,
instead.

If you would like to assist us by helping us find missing documentation and
submitting bug reports for existing documentation,
[please read the following section](#contribute-api-documentation-bug-reports).
If you want to contribute new API documentation,
[jump down to the next section](#contribute-new-api-documentation).

## Contribute API Documentation Bug Reports

One good way to contribute is by helping us to identify missing documentation. To do
this, [browse the current API documentation](http://www.scala-lang.org/api/current/)
and identify missing, incorrect or inadequate documentation. A good place to start is
package objects for important packages (these often get overlooked for documentation
and are a good place for API overviews).

If you find an issue, please log it in the [Scala bug tracker](https://github.com/scala/bug)
**after making sure it is not already logged as an issue**. To help with
disambiguation, please use the following format for issue title:

* Use an action describing the work required. E.g. Add, Document, Correct, Remove
* Use the full package, class/trait/object name (or state package object if
  that is the case).
* Extremely short description of what to do.
* More detail can (and should) go into the issue description, including a short
  justification for the issue if it provides additional detail.

Here is an example of the title and description for an example API documentation issue:

`Document scala.concurrent.Future object, include code examples`

(note the explicit companion object called out in the title)

and the description:

`The methods on the Future companion object are critical`
`for using Futures effectively without blocking. Provide code`
`examples of how methods like sequence, transform, fold and`
`firstCompletedOf should be used.`

In addition to following these conventions, please add `documentation` and
`community` labels to the issue, and put them in the `Documentation and API`
component so that they show up in the correct issue filters.

## Contribute New API Documentation

### Required Reading

Please familiarize yourself with the following before contributing
new API documentation to save time, effort, mistakes and repetition.

<<<<<<< HEAD
* [Forking the Repo](./hacker-guide.html#set-up) - follow the setup steps through
  the Branch section. If providing new documentation related to an existing GitHub issue, use `issue/NNNN`
=======
* [Forking the Repo](./hacker-guide.html#2-set-up) - follow the setup steps through
  the Branch section. If providing new documentation related to an existing JIRA issue, use `issue/NNNN`
>>>>>>> d13b13bd
  or `ticket/NNNN` as the guide states. If providing API documentation with no associated
  GitHub issue, use `scaladoc/xxxx` instead.
* [Scaladoc for library authors](http://docs.scala-lang.org/overviews/scaladoc/for-library-authors.html)
  covers the use of scaladoc tags, markdown and other features.
* [Scaladoc's interface](http://docs.scala-lang.org/overviews/scaladoc/interface.html)
  covers all of the features of Scaladoc's interface, e.g. switching between
  companions, browsing package object documentation, searching, token searches
  and so on.
* Prior to commit, be sure to read
  [A note about git commit messages](http://tbaggery.com/2008/04/19/a-note-about-git-commit-messages.html) and the [Scala Project & Developer Guidelines](https://github.com/scala/scala/blob/2.11.x/CONTRIBUTING.md).
  Some of this latter document will clearly not apply (like the sections on providing tests,
  however see below for some special requirements for documentation). Do still read
  the whole document though, and pay close attention to the title and commit
  message formats, noting *present tense*, *length limits* and that it must merge
  cleanly. Remember that the title of the pull request will become the commit
  message when merged. **Also**, be sure to assign one or more reviewers to the PR, list of
  reviewers is at the bottom of this document, but the quick version is to add
  `Review by @heathermiller` or `Review by @dickwall` **in the pull request comments**.

### Extra Requirements for Scaladoc Documentation Commits

Although some of the requirements for bug fix pull requests are not needed for
API documentation commits, here are the step by step requirements to ensure your API documentation
PR is merged in smoothly:

* Any and all code examples provided should *be correct, compile and run* as
  expected (ensure this in the REPL or your IDE).
* Spelling must be checked for all written language *and* code examples where
  possible. Most editors have some spell checking feature available. Obviously
  Scala code is likely to flag as mis-spelled sometimes, but any written language
  should be checked. If you can also use a grammar checker, even better. We
  *will* ask for spelling and grammar to be corrected before acceptance.
* You **must** also run `ant docs`, fix any problems and check the formatting and
  layout of your changes. Again, corrections will be required if formatting or
  layout are inadequate. After running `ant docs` the generated documents can be
  found under the `build/scaladoc/` folders (probably in the `library` folder
  but maybe under the others depending on what section of the Scala source you
  are working on).
* All of these steps are required to save time for both the reviewers and
  contributors. It benefits everyone to ensure that the PR to merge process is
  as smooth and streamlined as possible.

Thanks for helping us improve the Scaladoc API documentation!<|MERGE_RESOLUTION|>--- conflicted
+++ resolved
@@ -77,13 +77,8 @@
 Please familiarize yourself with the following before contributing
 new API documentation to save time, effort, mistakes and repetition.
 
-<<<<<<< HEAD
-* [Forking the Repo](./hacker-guide.html#set-up) - follow the setup steps through
+* [Forking the Repo](./hacker-guide.html#2-set-up) - follow the setup steps through
   the Branch section. If providing new documentation related to an existing GitHub issue, use `issue/NNNN`
-=======
-* [Forking the Repo](./hacker-guide.html#2-set-up) - follow the setup steps through
-  the Branch section. If providing new documentation related to an existing JIRA issue, use `issue/NNNN`
->>>>>>> d13b13bd
   or `ticket/NNNN` as the guide states. If providing API documentation with no associated
   GitHub issue, use `scaladoc/xxxx` instead.
 * [Scaladoc for library authors](http://docs.scala-lang.org/overviews/scaladoc/for-library-authors.html)
