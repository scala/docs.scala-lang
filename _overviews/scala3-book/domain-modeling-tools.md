--- conflicted
+++ resolved
@@ -7,12 +7,7 @@
 next-page: domain-modeling-oop
 ---
 
-<<<<<<< HEAD
-Scala 3 provides us with many different tools to model the world around us:
-=======
-
 Scala 3 provides many different constructs so we can model the world around us:
->>>>>>> b90e9601
 
 - Classes
 - Objects
