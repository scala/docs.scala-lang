--- conflicted
+++ resolved
@@ -46,11 +46,8 @@
 }
 ```
 Clearly, this should not work as the variable does not exist yet.
-<<<<<<< HEAD
-To make sure you cannot write programs that contain these kinds of problems, we restrict the set of references to variable and other definitions.
-=======
-To make sure you can only write programs that do not contain these kinds of problems we restrict the set of references to variable and other definitions.
->>>>>>> bfc979df
+
+To make sure you cannot write programs that contain these kinds of problems, we restrict the kinds of references allowed in quote environments.
 
 We introduce _levels_ as a count of the number of quotes minus the number of splices surrounding an expression or definition.
 
