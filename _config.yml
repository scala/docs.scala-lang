markdown: kramdown
kramdown:
  input: GFM

title: "Scala Documentation"
description: "Documentation for the Scala programming language - Tutorials, Overviews, Cheatsheets, and more."
keywords:
- Scala
- Documentation
- Tutorial
- Scala Programming Language
- Reference
- Cheatsheet
- Article
- Document
- Guide

<<<<<<< HEAD
scala-version: 2.13.14
scala-212-version: 2.12.19
=======
scala-version: 2.13.15
scala-212-version: 2.12.20
>>>>>>> 15b3f6f3
scala-3-version: 3.5.1

collections:
  style:
    output: true
  overviews:
    output: true
  tour:
    output: true
    permalink: /:collection/:path.html
  tutorials:
    output: true
    permalink: /:collection/:path.html
  glossary:
    output: true
    permalink: /:collection/:path.html
  sips:
    output: true
    permalink: /:collection/:path.html
  cheatsheets:
    output: true
    permalink: /:collection/:path.html
  books:
    output: false
  ja: # Japanese translations
    output: true
    permalink: /:collection/:path.html
  zh-cn: # Chinese (Simplified) translations
    output: true
    permalink: /:collection/:path.html
  ru: # Russian translations
    output: true
    permalink: /:collection/:path.html
  es: # Spanish translations
    output: true
    permalink: /:collection/:path.html
  ba: # Bosnian translations
    output: true
    permalink: /:collection/:path.html
  pl: # Polish translations
    output: true
    permalink: /:collection/:path.html
  pt-br: # Brazilian Portuguese translations
    output: true
    permalink: /:collection/:path.html
  ko: # Korean translations
    output: true
    permalink: /:collection/:path.html
  de: # German translations
    output: true
    permalink: /:collection/:path.html
  it: # Italian translations
    output: true
    permalink: /:collection/:path.html
  zh-tw: # Taiwanese translations
    output: true
    permalink: /:collection/:path.html
  fr: # French translations
    output: true
    permalink: /:collection/:path.html
  th: # Thai translations
    output: true
    permalink: /:collection/:path.html
  uk: # Ukrainian translations
    output: true
    permalink: /:collection/:path.html

defaults:
  -
    scope:
      path: ""
      type: "tour"
    values:
      overview-name: "Tour of Scala"
  -
    scope:
      path: "_overviews/getting-started"
    values:
      permalink: "/:path.html"
  -
    scope:
      path: "_overviews/macros"
    values:
      scala2: true
      versionSpecific: true
  -
    scope:
      path: "_overviews/reflection"
    values:
      scala2: true
      versionSpecific: true
  -
    scope:
      path: "_overviews/quasiquotes"
    values:
      scala2: true
      versionSpecific: true
  -
    scope:
      path: "_overviews/repl"
    values:
      scala2: true
      versionSpecific: true
  -
    scope:
      path: "_overviews/plugins"
    values:
      scala2: true
      versionSpecific: true
  -
    scope:
      path: "_overviews/compiler-options"
    values:
      scala2: true
      versionSpecific: true
  -
    scope:
      path: "_overviews/scala3-book"
    values:
      scala3: true
      # num: 99 # to list them in the TOC, should be overwritten individually
      partof: scala3-book
      type: section
      overview-name: "Scala 3 — Book"
      layout: multipage-overview
      permalink: "/scala3/book/:title.html"
  -
    scope:
      path: "_overviews/contribute"
    values:
      partof: scala-contribution
      overview-name: Contributing to Scala's OSS Ecosystem
      layout: multipage-overview
      permalink: "/contribute/:title.html"
  -
    scope:
      path: "_overviews/scala3-migration"
    values:
      scala3: true
      # num: 99 # to list them in the TOC, should be overwritten individually
      partof: scala3-migration
      type: section
      overview-name: "Scala 3 Migration Guide"
      layout: multipage-overview
      permalink: "/scala3/guides/migration/:title.html"
  -
    scope:
      path: "_overviews/scala3-contribution"
    values:
      scala3: true
      partof: scala3-contribution
      type: section
      overview-name: "Guide to Scala 3 Compiler Contribution"
      layout: multipage-overview
      permalink: "/scala3/guides/contribution/:title.html"
  -
    scope:
      path: "_overviews/scala3-macros"
    values:
      scala3: true
      versionSpecific: true
      partof: scala3-macros
      overview-name: "Macros in Scala 3"
      layout: multipage-overview
      permalink: "/scala3/guides/macros/:title.html"
  -
    scope:
      path: "_overviews/scala3-scaladoc"
    values:
      scala3: true
      versionSpecific: true
      partof: scala3-scaladoc
      overview-name: "Scaladoc"
      layout: multipage-overview
      permalink: "/scala3/guides/scaladoc/:title.html"
  -
    scope:
      path: "_overviews/toolkit"
    values:
      partof: toolkit
      overview-name: "The Scala Toolkit"
      layout: multipage-overview
      permalink: "/toolkit/:title.html"
  -
    scope:
      path: "scala3"
    values:
      scala3: true


highlighter: rouge
permalink: /:categories/:title.html:output_ext
baseurl:
scala3ref: "https://docs.scala-lang.org/scala3/reference"
exclude: ["vendor", ".metals"]
plugins:
  - jekyll-redirect-from<|MERGE_RESOLUTION|>--- conflicted
+++ resolved
@@ -15,13 +15,8 @@
 - Document
 - Guide
 
-<<<<<<< HEAD
-scala-version: 2.13.14
-scala-212-version: 2.12.19
-=======
 scala-version: 2.13.15
 scala-212-version: 2.12.20
->>>>>>> 15b3f6f3
 scala-3-version: 3.5.1
 
 collections:
