---
layout: sip
permalink: /sips/:title.html
stage: completed
status: accepted
title: SIP-46 - Scala CLI as default Scala command
---

**By: Krzysztof Romanowski and  Scala CLI team**

## History

| Date          | Version            |
|---------------|--------------------|
| July 15th 2022 | Initial Draft      |

## Summary

We propose to replace current script that is installed as `scala` with Scala CLI - a batteries included tool to interact with Scala. Scala CLI brings all the features that the commands above provide and expand them with incremental compilation, dependency management, packaging and much more. 

Even though Scala CLI could replace `scaladoc` and `scalac` commands as well for now, we do not propose to replace them.


## Motivation

The current default `scala` script is quite limited since it can only start repl or run pre-compile Scala code.

The current script are lacking basic features such as support for resolving dependencies, incremental compilation or support for outputs other than JVM. This forces any user that wants to do anything more than just basic things to learn and use SBT, Mill or an other build tool and that adds to the complexity of learning Scala. 

We observe that the current state of tooling in Scala is limiting creativity, with quite a high cost to create e.g. an application or a script with some dependencies that target Node.js. Many Scala developers are not choosing Scala for their personal projects, scripts, or small applications and we believe that the complexity of setting up a build tool is one of the reasons. 

With this proposal our main goal is to turn Scala into a language with "batteries included" that will also respect the community-first aspect of our ecosystem.

### Why decided to work on Scala CLI rather then improve existing tools like sbt or Mill?

Firstly, Scala CLI is in no way an actual replacement for SBT or Mill - nor was it ever meant to be. We do not call it a build tool, even though it does share some similarities with build tools. It doesn't aim at supporting multi-module
projects, nor to be extended via a task system. The main advantages of SBT and Mill: multi-module support and plugin ecosystem in the use cases for Scala CLI and scala command can often be disadvantages as it affects performance: configuration needs to be compiled, plugins resolved etc. 

Mill and SBT uses turing complete configuration for build so the complexity of build scripts in theory is unlimited. Scala CLI is configuration-only and that limits the complexity what put a hard cap how complex Scala CLI builds can be.

`scala` command should be first and foremost a command line tool. Requirements for a certain project structure or presence configuration files limit SBT and Mill usability certain use cases related to command line. 

One of the main requirements for the new `scala` commands was speed, flexibility and focus on command-line use cases. Initially, we were considering improving SBT or Mill as well as building Scala CLI on top one. We have quickly realized that getting Mill or SBT to reply within Milliseconds (for cases where no hard work like compilation is require) would be pretty much out of reach. Mill and SBT's codebases are too big to compile them to native image using GraalVM, not to mention problems with dynamic loading and reflection. Adding flexibility when in comes to input sources (e.g. support for Gists) and making the tool that can accept most of the configuration using simple command-line parameters would involve writhing a lot of glue code. That is why we decided to build the tool from scratch based on existing components like coursier, bloop or scalafmt. 

## Proposed solution

We propose to gradually replace the current `scala`, `scalac` and `scaladoc` commands by single `scala` command that under the hood will be `scala-cli`. We could also add wrapper scripts for `scalac` and `scaladoc` that will mimic the functionality that will use `scala-cli` under the hood. 

The complete set of `scala-cli` features can be found in [its documentation](https://scala-cli.virtuslab.org/docs/overview).

Scala CLI brings many features like testing, packaging, exporting to sbt / Mill or upcoming support for publishing micro-libraries. Initially, we propose to limit the set of features available in the `scala` command by default. Scala CLI is a relatively new project and we should battle-proof some of its features before we commit to support them as part of the official `scala` command. 

Scala CLI offers [multiple native ways to be installed](https://scala-cli.virtuslab.org/install#advanced-installation) so most users should find a suitable method. We propose that these packages to become the default `scala` package in most repositories, often replacing existing `scala` packages but the fact how new `scala` command would be installed is not intended to be a part of this SIP.

### High-level overview

Let us show a few examples where adopting Scala CLI as `scala` command would be a significant improvement over current scripts. For this, we have assumed a minimal set of features (described as MUST have and SHOULD have). Each additional  Scala CLI feature included in the future, such as `package`, would add more and more use cases.

**Using REPL with a 3rd-party dependency**

Currently, to start a Scala REPL with a dependency on the class path, users need to resolve this dependency with all its transitive dependencies (coursier can help here) and pass those to the `scala` command using the `--cp` option. Alternatively, one can create an sbt project including a single dependency and use the `sbt console` task. Ammonite gives a better experience with its magic imports. 

With Scala CLI, starting a REPL with a given dependency is as simple as running:

```
scala-cli repl --dep com.lihaoyi::os-lib:0.7.8
```

Compared to Ammonite, default Scala REPLs provided by Scala 2 and 3 - that Scala CLI uses by default - are somewhat limited. However, Scala CLI also offers to start Ammonite instead of the default Scala REPL, by passing `--ammonite` (or `--amm`) option to `scala-cli repl` but we do not propose to include `--ammonite` to the `scala` command not to commit to its maintenance.

Additionally, `scala-cli repl` can also put code from given files / directories / snippets on the class path by just providing their locations as arguments. Running `scala-cli repl foo.scala baz` will compile code from `foo.scala` and the `baz` directory, and put their classes on the REPL class path (including their dependencies, scalac options etc. defined within those files).

Compilation (and running scaladoc as well) benefit in a similar way from the ability to manage dependencies.

** Providing reproductions of bugs **

Currently, when reporting a bug in the compiler (or any other Scala-related) repository, users need to provide dependencies, compiler options etc. in comments, create a repository containing a projet with a Mill / sbt configuration to reproduce. In general, testing the reproduction or working on further minimization is not straightforward.

"Using directives", provided by Scala CLI give the ability to include the whole configuration in single file, for example:

```scala
//> using platform "native"
//> using "com.lihaoyi::os-lib:0.7.8"
//> using options "-Xfatal-warnings"
 
def foo = println("<here comes the buggy warning with Scala Native and os-lib>")
```

The snippet above when run with Scala CLI without any configuration provided will use Scala Native, resolve and include `os-lib` and provide `-Xfatal-warnings` to the compiler. Even things such as the runtime JVM version can be configured with using directives.

Moreover, Scala CLI provides the ability to run GitHub gists (including multi-file ones), and more.

** Watch mode **

When working on a piece of code, it is often useful to have it compiled/run every time the file is changed, and build tools offer a watch mode for that. This is how most people are using watch mode through a build tool. Scala CLI offers a watch mode for most of its commands (by using `--watch` / `-w` flags).


### Specification

 In order to be able to expand the functionality of Scala CLI and yet use the same core to power the `scala` command, we propose to include both `scala` and `scala-cli` commands in the installation package. Scala CLI already has a feature to limit accessible sub-commands based the binary name (all sub-commands in `scala-cli`, and a curated list in `scala`). On later date, more features from `scala-cli` could be included into `scala` command by additional SIPs or similar processes.

These sub-commands MUST be included in the the specification of the new `scala` command:

 - compile: Compile Scala code
 - doc: Generate Scaladoc documentation
 - repl: Fire-up a Scala REPL
 - run: Compile and run Scala code.
 - shebang: Like `run`, but more handy from shebang scripts

These sub-commands SHOULD be included in the the specification of the new `scala` command:

 - fmt: Format Scala code
 - test: Compile and test Scala code
 - version: Print `scala-cli` version


The subcommand that MAY be included in the specification of the new `scala` command. Those sub-commands are specific to implementation of Scala CLI and provide important, user-facing features like integration with IDE or cleaning up incremental compilation state:

 - about: Print details about this application
 - bsp: Start BSP server
 - clean: Clean the workspace
 - doctor: Print details about this application
 - help: Print help message
 - install-completions: Installs completions into your shell
 - install-home: Install `scala-cli` in a sub-directory of the home directory
 - setup-ide: Generate a BSP file that you can import into your IDE
 - uninstall: Uninstall scala-cli - only works when installed by the installation script
 - uninstall-completions: Uninstalls completions from your shell
 - update: Update scala-cli - only works when installed by the installation script

Last section of this proposal is the list of options that each sub-command MUST HAVE and SHOULD HAVE for each sub-commands that MUST or SHOULD be included in the specification of the new `scala` command. The options that are specific to the implementation (MAY have) as well as options for implementation specific sub-commands (MAY have) are included in [full specification](https://romanowski.github.io/scala-cli/docs/reference/scala-command/runner-specification).

<<<<<<< HEAD
Scala CLI can also be configured with ["using directives"](https://scala-cli.virtuslab.org/docs/reference/directives#using-directives) - a comment-based configuration syntax that should be placed at the top of Scala files. This allows for self-containing examples within one file since most of the configuration can be provided either from the command line or via using directives (command line has precedence). This is a game changer for use cases like scripting, reproduction, or within the academic scope.
=======
Scala CLI can also be configured with ["using directives"](https://scala-cli.virtuslab.org/docs/guides/introduction/using-directives) - a comment-based configuration syntax that should be placed at the top of Scala files. This allows for self-containing examples within one file since most of the configuration can be provided either from the command line or via using directives (command line has precedence). This is a game changer for use cases like scripting, reproduction, or within the academic scope.
>>>>>>> d626b36e

We have described the motivation, syntax and implementation basis in the [dedicated pre-SIP](https://contributors.scala-lang.org/t/pre-sip-using-directives/5700). Currently, we recommend to write using directives as comments, so making them part of the language specification is not necessary at this stage. Moreover, the new `scala` command could ignore using directives in the initial version, however we strongly suggest to include comment-based using directives from the start. 

Last section of this proposal contains a sumamry of Using Directives syntax as well as list of directives that MUST and SHOULD be supported.

### Compatibility

Adopting Scala CLI as the new `scala` command, as is, will change some of the behavior of today's scripts. Some examples:

- Scala CLI recognizes tests based on the extension used (`*.test.scala`) so running `scala compile a.scala a.test.scala` will only compile `a.scala`
- Scala CLI has its own versioning scheme, that is not related to the Scala compiler. Default version used may dynamically change when new Scala version is released. Similarly to Scala 3, we intend for Scala CLI to be backward compatible and this should help mitigate this risk.
- By default, Scala CLI manages its own dependencies (e.g. scalac, zinc, Bloop) and resolves them lazily. This means that the first run of Scala CLI resolves quite some dependencies. Moreover, Scala CLI periodically checks for updates, new defaults accessing online resources (but it is not required to work, so Scala CLI can work in offline environment once setup)
- Scala CLI can also be configured via using directives. Command line options have precedence over using directives, however using directives override defaults. Compiling a file starting with `//> using scala 2.13.8`, without providing a Scala version on the command line, will result in using `2.13.8` rather than the default Scala version. We consider this a feature. However, technically, this is a breaking change.

### Other concerns

<<<<<<< HEAD
Scala CLI brings [using directives](https://scala-cli.virtuslab.org/docs/reference/directives#using-directives) and  [conventions to mark the test files](https://scala-cli.virtuslab.org/docs/commands/test#test-sources). We suggest to accept both accepted as a part of this SIP but we are ready to open dedicated SIPs for both (we have opened a [pre-SIP for using directives](https://contributors.scala-lang.org/t/pre-sip-using-directives/5700/15))
=======
Scala CLI brings [using directives](https://scala-cli.virtuslab.org/docs/guides/introduction/using-directives) and  [conventions to mark the test files](https://scala-cli.virtuslab.org/docs/commands/test#test-sources). We suggest to accept both accepted as a part of this SIP but we are ready to open dedicated SIPs for both (we have opened a [pre-SIP for using directives](https://contributors.scala-lang.org/t/pre-sip-using-directives/5700/15))
>>>>>>> d626b36e

Scala CLI is an ambitious project and may seem hard to maintain in the long-run.


### Open questions

The release cadence: should the new `scala` command follow the current release cadence for Scala CLI (every 2 weeks) or stick to Scala one (every 6 weeks)?

## Alternatives

Scala CLI has many alternatives. The most obvious ones are sbt, Mill, or other build tools. However, these are more complicated than Scala CLI, and what is more important they are not designed as command-line first tools. Ammonite, is another alternative, however it covers only part of the Scala CLI features (REPL and scripting), and lacks many of the Scala CLI features (incremental compilation, Scala version selection, support for Scala.js and Scala Native, just to name a few). 

## Related work

- [Scala CLI website](https://scala-cli.virtuslab.org/) and [road map](https://github.com/VirtusLab/scala-cli/discussions/1101)
- [Pre-SIP](https://contributors.scala-lang.org/t/pre-sip-scala-cli-as-new-scala-command/5628/22)
- [leiningen](https://leiningen.org/) - a similar tool from Closure, but more configuration-oriented

## FAQ

This section will probably initially be empty. As discussions on the proposal progress, it is likely that some questions will come repeatedly. They should be listed here, with appropriate answers.

# Scala Runner Specification

This section describes proposed Scala Runner specification and was generated from Scala CLI documentation. It contains `MUST` have and `SHOULD` have commands (each with complete list of MUST have and SHOULD have options) followed by a list of using directives.

## Scalac options

Scala Runner MUST support following options from Scala Compiler directly:
 - `-encoding`
 - `-release`
 - `-color`
 - `-nowarn`
 - `-feature`
 - `-deprecation`


 Additionally, all options that start with:
- `-g`
- `-language`
- `-opt`
- `-P`
- `-target`
- `-V`
- `-W`
- `-X`
- `-Y`

SHOULD be treated as be Scala compiler options and  be propagated to Scala Compiler. This applies to all commands that uses compiler directly or indirectly. 

# MUST have commands

## `compile` command

Compile Scala code

### MUST have options

- `--dependency`, `--dep`: Add dependencies
- `--compiler-plugin`, `-P`, `--plugin`: Add compiler plugin dependencies
- `--scala-version`, `--scala`, `-S`: Set the Scala version
- `--scala-binary-version`, `--scala-binary`, `--scala-bin`, `-B`: Set the Scala binary version
- `--extra-jars`, `--jar`, `--jars`, `--extra-jar`, `--class`, `--extra-class`, `--classes`, `--extra-classes`, `-classpath`, `-cp`, `--classpath`, `--class-path`, `--extra-class-path`: Add extra JARs and compiled classes to the class path
- `--resource-dirs`, `--resource-dir`: Add a resource directory
- `--compilation-output`, `--output-directory`, `-d`, `--destination`, `--compile-output`, `--compile-out`: Copy compilation results to output directory using either relative or absolute path
### SHOULD have options

- `--js`: Enable Scala.js. To show more options for Scala.js pass `--help-js`
- `--js-version`: The Scala.js version
- `--js-mode`: The Scala.js mode, either `dev` or `release`
- `--js-module-kind`: The Scala.js module kind: commonjs/common, esmodule/es, nomodule/none
- `--js-check-ir`: 
- `--js-emit-source-maps`: Emit source maps
- `--js-source-maps-path`: Set the destination path of source maps
- `--js-dom`: Enable jsdom
- `--js-header`: A header that will be added at the top of generated .js files
- `--js-es-version`: The Scala.js ECMA Script version: es5_1, es2015, es2016, es2017, es2018, es2019, es2020, es2021
- `--native`: Enable Scala Native. To show more options for Scala Native pass `--help-native`
- `--native-version`: Set the Scala Native version
- `--native-mode`: Set Scala Native compilation mode
- `--native-gc`: Set the Scala Native garbage collector
- `--native-linking`: Extra options passed to `clang` verbatim during linking
- `--native-compile`: List of compile options
- `--embed-resources`: Embed resources into the Scala Native binary (can be read with the Java resources API)
- `--repository`, `--repo`, `-r`: Add repositories
- `--debug`: Turn debugging on
- `--debug-port`: Debug port (5005 by default)
- `--debug-mode`: Debug mode (attach by default)
- `--java-home`: Set the Java home directory
- `--jvm`, `-j`: Use a specific JVM, such as `14`, `adopt:11`, or `graalvm:21`, or `system`
- `--javac-plugin`: Javac plugin dependencies or files
- `--javac-option`, `--javac-opt`: Javac options
- `--script-snippet`: Allows to execute a passed string as a Scala script
- `--execute-script`, `--execute-scala-script`, `--execute-sc`, `-e`: A synonym to --script-snippet, which defaults the sub-command to `run` when no sub-command is passed explicitly
- `--scala-snippet`: Allows to execute a passed string as Scala code
- `--extra-compile-only-jars`, `--compile-only-jar`, `--compile-only-jars`, `--extra-compile-only-jar`: Add extra JARs in the compilaion class path. Mainly using to run code in managed environments like Spark not to include certain depenencies on runtime ClassPath.
- `--extra-source-jars`, `--source-jar`, `--source-jars`, `--extra-source-jar`: Add extra source JARs
- `--platform`: Specify platform
- `--semantic-db`: Generate SemanticDBs
- `--watch`, `-w`: Watch source files for changes
- `--restart`, `--revolver`: Run your application in background and automatically restart if sources have been changed
- `--test`: Compile test scope
---

## `doc` command

Generate Scaladoc documentation

### MUST have options

- `--dependency`, `--dep`: Add dependencies
- `--compiler-plugin`, `-P`, `--plugin`: Add compiler plugin dependencies
- `--scala-version`, `--scala`, `-S`: Set the Scala version
- `--scala-binary-version`, `--scala-binary`, `--scala-bin`, `-B`: Set the Scala binary version
- `--extra-jars`, `--jar`, `--jars`, `--extra-jar`, `--class`, `--extra-class`, `--classes`, `--extra-classes`, `-classpath`, `-cp`, `--classpath`, `--class-path`, `--extra-class-path`: Add extra JARs and compiled classes to the class path
- `--resource-dirs`, `--resource-dir`: Add a resource directory
- `--compilation-output`, `--output-directory`, `-d`, `--destination`, `--compile-output`, `--compile-out`: Copy compilation results to output directory using either relative or absolute path
- `--output`, `-o`: Set the destination path
- `--force`, `-f`: Overwrite the destination directory, if it exists
### SHOULD have options

- `--js`: Enable Scala.js. To show more options for Scala.js pass `--help-js`
- `--js-version`: The Scala.js version
- `--js-mode`: The Scala.js mode, either `dev` or `release`
- `--js-module-kind`: The Scala.js module kind: commonjs/common, esmodule/es, nomodule/none
- `--js-check-ir`: 
- `--js-emit-source-maps`: Emit source maps
- `--js-source-maps-path`: Set the destination path of source maps
- `--js-dom`: Enable jsdom
- `--js-header`: A header that will be added at the top of generated .js files
- `--js-es-version`: The Scala.js ECMA Script version: es5_1, es2015, es2016, es2017, es2018, es2019, es2020, es2021
- `--native`: Enable Scala Native. To show more options for Scala Native pass `--help-native`
- `--native-version`: Set the Scala Native version
- `--native-mode`: Set Scala Native compilation mode
- `--native-gc`: Set the Scala Native garbage collector
- `--native-linking`: Extra options passed to `clang` verbatim during linking
- `--native-compile`: List of compile options
- `--embed-resources`: Embed resources into the Scala Native binary (can be read with the Java resources API)
- `--repository`, `--repo`, `-r`: Add repositories
- `--debug`: Turn debugging on
- `--debug-port`: Debug port (5005 by default)
- `--debug-mode`: Debug mode (attach by default)
- `--java-home`: Set the Java home directory
- `--jvm`, `-j`: Use a specific JVM, such as `14`, `adopt:11`, or `graalvm:21`, or `system`
- `--javac-plugin`: Javac plugin dependencies or files
- `--javac-option`, `--javac-opt`: Javac options
- `--script-snippet`: Allows to execute a passed string as a Scala script
- `--execute-script`, `--execute-scala-script`, `--execute-sc`, `-e`: A synonym to --script-snippet, which defaults the sub-command to `run` when no sub-command is passed explicitly
- `--scala-snippet`: Allows to execute a passed string as Scala code
- `--extra-compile-only-jars`, `--compile-only-jar`, `--compile-only-jars`, `--extra-compile-only-jar`: Add extra JARs in the compilaion class path. Mainly using to run code in managed environments like Spark not to include certain depenencies on runtime ClassPath.
- `--extra-source-jars`, `--source-jar`, `--source-jars`, `--extra-source-jar`: Add extra source JARs
- `--platform`: Specify platform
- `--semantic-db`: Generate SemanticDBs
- `--default-scaladoc-options`, `--default-scaladoc-opts`: Control if scala CLI should use default options for scaladoc, true by default. Use `--default-scaladoc-opts:false` to not include default options.
---

## `repl` command

Aliases: `console`

Fire-up a Scala REPL

### MUST have options

- `--dependency`, `--dep`: Add dependencies
- `--compiler-plugin`, `-P`, `--plugin`: Add compiler plugin dependencies
- `--scala-version`, `--scala`, `-S`: Set the Scala version
- `--scala-binary-version`, `--scala-binary`, `--scala-bin`, `-B`: Set the Scala binary version
- `--extra-jars`, `--jar`, `--jars`, `--extra-jar`, `--class`, `--extra-class`, `--classes`, `--extra-classes`, `-classpath`, `-cp`, `--classpath`, `--class-path`, `--extra-class-path`: Add extra JARs and compiled classes to the class path
- `--resource-dirs`, `--resource-dir`: Add a resource directory
- `--compilation-output`, `--output-directory`, `-d`, `--destination`, `--compile-output`, `--compile-out`: Copy compilation results to output directory using either relative or absolute path
- `--java-opt`, `-J`: Set Java options, such as `-Xmx1g`
- `--java-prop`: Set Java properties

### SHOULD have options

- `--js`: Enable Scala.js. To show more options for Scala.js pass `--help-js`
- `--js-version`: The Scala.js version
- `--js-mode`: The Scala.js mode, either `dev` or `release`
- `--js-module-kind`: The Scala.js module kind: commonjs/common, esmodule/es, nomodule/none
- `--js-check-ir`: 
- `--js-emit-source-maps`: Emit source maps
- `--js-source-maps-path`: Set the destination path of source maps
- `--js-dom`: Enable jsdom
- `--js-header`: A header that will be added at the top of generated .js files
- `--js-es-version`: The Scala.js ECMA Script version: es5_1, es2015, es2016, es2017, es2018, es2019, es2020, es2021
- `--native`: Enable Scala Native. To show more options for Scala Native pass `--help-native`
- `--native-version`: Set the Scala Native version
- `--native-mode`: Set Scala Native compilation mode
- `--native-gc`: Set the Scala Native garbage collector
- `--native-linking`: Extra options passed to `clang` verbatim during linking
- `--native-compile`: List of compile options
- `--embed-resources`: Embed resources into the Scala Native binary (can be read with the Java resources API)
- `--repository`, `--repo`, `-r`: Add repositories
- `--debug`: Turn debugging on
- `--debug-port`: Debug port (5005 by default)
- `--debug-mode`: Debug mode (attach by default)
- `--java-home`: Set the Java home directory
- `--jvm`, `-j`: Use a specific JVM, such as `14`, `adopt:11`, or `graalvm:21`, or `system`
- `--javac-plugin`: Javac plugin dependencies or files
- `--javac-option`, `--javac-opt`: Javac options
- `--script-snippet`: Allows to execute a passed string as a Scala script
- `--execute-script`, `--execute-scala-script`, `--execute-sc`, `-e`: A synonym to --script-snippet, which defaults the sub-command to `run` when no sub-command is passed explicitly
- `--scala-snippet`: Allows to execute a passed string as Scala code
- `--extra-compile-only-jars`, `--compile-only-jar`, `--compile-only-jars`, `--extra-compile-only-jar`: Add extra JARs in the compilaion class path. Mainly using to run code in managed environments like Spark not to include certain depenencies on runtime ClassPath.
- `--extra-source-jars`, `--source-jar`, `--source-jars`, `--extra-source-jar`: Add extra source JARs
- `--platform`: Specify platform
- `--semantic-db`: Generate SemanticDBs
- `--watch`, `-w`: Watch source files for changes
- `--restart`, `--revolver`: Run your application in background and automatically restart if sources have been changed

---

## `run` command

Compile and run Scala code.

To pass arguments to the application, just add them after `--`, like:

```sh
scala-cli MyApp.scala -- first-arg second-arg
```

### MUST have options

- `--dependency`, `--dep`: Add dependencies
- `--compiler-plugin`, `-P`, `--plugin`: Add compiler plugin dependencies
- `--scala-version`, `--scala`, `-S`: Set the Scala version
- `--scala-binary-version`, `--scala-binary`, `--scala-bin`, `-B`: Set the Scala binary version
- `--extra-jars`, `--jar`, `--jars`, `--extra-jar`, `--class`, `--extra-class`, `--classes`, `--extra-classes`, `-classpath`, `-cp`, `--classpath`, `--class-path`, `--extra-class-path`: Add extra JARs and compiled classes to the class path
- `--resource-dirs`, `--resource-dir`: Add a resource directory
- `--compilation-output`, `--output-directory`, `-d`, `--destination`, `--compile-output`, `--compile-out`: Copy compilation results to output directory using either relative or absolute path
- `--java-opt`, `-J`: Set Java options, such as `-Xmx1g`
- `--java-prop`: Set Java properties
- `--main-class`, `-M`: Specify which main class to run

### SHOULD have options

- `--js`: Enable Scala.js. To show more options for Scala.js pass `--help-js`
- `--js-version`: The Scala.js version
- `--js-mode`: The Scala.js mode, either `dev` or `release`
- `--js-module-kind`: The Scala.js module kind: commonjs/common, esmodule/es, nomodule/none
- `--js-check-ir`: 
- `--js-emit-source-maps`: Emit source maps
- `--js-source-maps-path`: Set the destination path of source maps
- `--js-dom`: Enable jsdom
- `--js-header`: A header that will be added at the top of generated .js files
- `--js-es-version`: The Scala.js ECMA Script version: es5_1, es2015, es2016, es2017, es2018, es2019, es2020, es2021
- `--native`: Enable Scala Native. To show more options for Scala Native pass `--help-native`
- `--native-version`: Set the Scala Native version
- `--native-mode`: Set Scala Native compilation mode
- `--native-gc`: Set the Scala Native garbage collector
- `--native-linking`: Extra options passed to `clang` verbatim during linking
- `--native-compile`: List of compile options
- `--embed-resources`: Embed resources into the Scala Native binary (can be read with the Java resources API)
- `--repository`, `--repo`, `-r`: Add repositories
- `--debug`: Turn debugging on
- `--debug-port`: Debug port (5005 by default)
- `--debug-mode`: Debug mode (attach by default)
- `--java-home`: Set the Java home directory
- `--jvm`, `-j`: Use a specific JVM, such as `14`, `adopt:11`, or `graalvm:21`, or `system`
- `--javac-plugin`: Javac plugin dependencies or files
- `--javac-option`, `--javac-opt`: Javac options
- `--script-snippet`: Allows to execute a passed string as a Scala script
- `--execute-script`, `--execute-scala-script`, `--execute-sc`, `-e`: A synonym to --script-snippet, which defaults the sub-command to `run` when no sub-command is passed explicitly
- `--scala-snippet`: Allows to execute a passed string as Scala code
- `--extra-compile-only-jars`, `--compile-only-jar`, `--compile-only-jars`, `--extra-compile-only-jar`: Add extra JARs in the compilaion class path. Mainly using to run code in managed environments like Spark not to include certain depenencies on runtime ClassPath.
- `--extra-source-jars`, `--source-jar`, `--source-jars`, `--extra-source-jar`: Add extra source JARs
- `--platform`: Specify platform
- `--semantic-db`: Generate SemanticDBs
- `--watch`, `-w`: Watch source files for changes
- `--restart`, `--revolver`: Run your application in background and automatically restart if sources have been changed
- `--main-class-ls`, `--main-class-list`, `--list-main-class`, `--list-main-classes`: List main classes available in the current context
- `--command`: Print the command that would have been run (one argument per line), rather than running it

---

## `shebang` command

Like `run`, but more handy from shebang scripts

This command is equivalent to `run`, but it changes the way
`scala-cli` parses its command-line arguments in order to be compatible
with shebang scripts.

Normally, inputs and scala-cli options can be mixed. Program have to be specified after `--`

```sh
scala-cli [command] [scala_cli_options | input]... -- [program_arguments]...
```

Contrary, for shebang command, only a single input file can be set, all scala-cli options
have to be set before the input file, and program arguments after the input file
```sh
scala-cli shebang [scala_cli_options]... input [program_arguments]...
```

Using this, it is possible to conveniently set up Unix shebang scripts. For example:
```sh
#!/usr/bin/env -S scala-cli shebang --scala-version 2.13
println("Hello, world)
```

### MUST have options

- `--dependency`, `--dep`: Add dependencies
- `--compiler-plugin`, `-P`, `--plugin`: Add compiler plugin dependencies
- `--scala-version`, `--scala`, `-S`: Set the Scala version
- `--scala-binary-version`, `--scala-binary`, `--scala-bin`, `-B`: Set the Scala binary version
- `--extra-jars`, `--jar`, `--jars`, `--extra-jar`, `--class`, `--extra-class`, `--classes`, `--extra-classes`, `-classpath`, `-cp`, `--classpath`, `--class-path`, `--extra-class-path`: Add extra JARs and compiled classes to the class path
- `--resource-dirs`, `--resource-dir`: Add a resource directory
- `--compilation-output`, `--output-directory`, `-d`, `--destination`, `--compile-output`, `--compile-out`: Copy compilation results to output directory using either relative or absolute path
- `--java-opt`, `-J`: Set Java options, such as `-Xmx1g`
- `--java-prop`: Set Java properties
- `--main-class`, `-M`: Specify which main class to run

### SHOULD have options

- `--js`: Enable Scala.js. To show more options for Scala.js pass `--help-js`
- `--js-version`: The Scala.js version
- `--js-mode`: The Scala.js mode, either `dev` or `release`
- `--js-module-kind`: The Scala.js module kind: commonjs/common, esmodule/es, nomodule/none
- `--js-check-ir`: 
- `--js-emit-source-maps`: Emit source maps
- `--js-source-maps-path`: Set the destination path of source maps
- `--js-dom`: Enable jsdom
- `--js-header`: A header that will be added at the top of generated .js files
- `--js-es-version`: The Scala.js ECMA Script version: es5_1, es2015, es2016, es2017, es2018, es2019, es2020, es2021
- `--native`: Enable Scala Native. To show more options for Scala Native pass `--help-native`
- `--native-version`: Set the Scala Native version
- `--native-mode`: Set Scala Native compilation mode
- `--native-gc`: Set the Scala Native garbage collector
- `--native-linking`: Extra options passed to `clang` verbatim during linking
- `--native-compile`: List of compile options
- `--embed-resources`: Embed resources into the Scala Native binary (can be read with the Java resources API)
- `--repository`, `--repo`, `-r`: Add repositories
- `--debug`: Turn debugging on
- `--debug-port`: Debug port (5005 by default)
- `--debug-mode`: Debug mode (attach by default)
- `--java-home`: Set the Java home directory
- `--jvm`, `-j`: Use a specific JVM, such as `14`, `adopt:11`, or `graalvm:21`, or `system`
- `--javac-plugin`: Javac plugin dependencies or files
- `--javac-option`, `--javac-opt`: Javac options
- `--script-snippet`: Allows to execute a passed string as a Scala script
- `--execute-script`, `--execute-scala-script`, `--execute-sc`, `-e`: A synonym to --script-snippet, which defaults the sub-command to `run` when no sub-command is passed explicitly
- `--scala-snippet`: Allows to execute a passed string as Scala code
- `--extra-compile-only-jars`, `--compile-only-jar`, `--compile-only-jars`, `--extra-compile-only-jar`: Add extra JARs in the compilaion class path. Mainly using to run code in managed environments like Spark not to include certain depenencies on runtime ClassPath.
- `--extra-source-jars`, `--source-jar`, `--source-jars`, `--extra-source-jar`: Add extra source JARs
- `--platform`: Specify platform
- `--semantic-db`: Generate SemanticDBs
- `--watch`, `-w`: Watch source files for changes
- `--restart`, `--revolver`: Run your application in background and automatically restart if sources have been changed
- `--main-class-ls`, `--main-class-list`, `--list-main-class`, `--list-main-classes`: List main classes available in the current context
- `--command`: Print the command that would have been run (one argument per line), rather than running it

---

# SHOULD have commands

## `fmt` command

Aliases: `format`, `scalafmt`

Format Scala code

### MUST have options

- `--dependency`, `--dep`: Add dependencies
- `--compiler-plugin`, `-P`, `--plugin`: Add compiler plugin dependencies
- `--scala-version`, `--scala`, `-S`: Set the Scala version
- `--scala-binary-version`, `--scala-binary`, `--scala-bin`, `-B`: Set the Scala binary version
- `--extra-jars`, `--jar`, `--jars`, `--extra-jar`, `--class`, `--extra-class`, `--classes`, `--extra-classes`, `-classpath`, `-cp`, `--classpath`, `--class-path`, `--extra-class-path`: Add extra JARs and compiled classes to the class path
- `--resource-dirs`, `--resource-dir`: Add a resource directory
- `--compilation-output`, `--output-directory`, `-d`, `--destination`, `--compile-output`, `--compile-out`: Copy compilation results to output directory using either relative or absolute path
### SHOULD have options

- `--js`: Enable Scala.js. To show more options for Scala.js pass `--help-js`
- `--js-version`: The Scala.js version
- `--js-mode`: The Scala.js mode, either `dev` or `release`
- `--js-module-kind`: The Scala.js module kind: commonjs/common, esmodule/es, nomodule/none
- `--js-check-ir`: 
- `--js-emit-source-maps`: Emit source maps
- `--js-source-maps-path`: Set the destination path of source maps
- `--js-dom`: Enable jsdom
- `--js-header`: A header that will be added at the top of generated .js files
- `--js-es-version`: The Scala.js ECMA Script version: es5_1, es2015, es2016, es2017, es2018, es2019, es2020, es2021
- `--native`: Enable Scala Native. To show more options for Scala Native pass `--help-native`
- `--native-version`: Set the Scala Native version
- `--native-mode`: Set Scala Native compilation mode
- `--native-gc`: Set the Scala Native garbage collector
- `--native-linking`: Extra options passed to `clang` verbatim during linking
- `--native-compile`: List of compile options
- `--embed-resources`: Embed resources into the Scala Native binary (can be read with the Java resources API)
- `--repository`, `--repo`, `-r`: Add repositories
- `--debug`: Turn debugging on
- `--debug-port`: Debug port (5005 by default)
- `--debug-mode`: Debug mode (attach by default)
- `--java-home`: Set the Java home directory
- `--jvm`, `-j`: Use a specific JVM, such as `14`, `adopt:11`, or `graalvm:21`, or `system`
- `--javac-plugin`: Javac plugin dependencies or files
- `--javac-option`, `--javac-opt`: Javac options
- `--script-snippet`: Allows to execute a passed string as a Scala script
- `--execute-script`, `--execute-scala-script`, `--execute-sc`, `-e`: A synonym to --script-snippet, which defaults the sub-command to `run` when no sub-command is passed explicitly
- `--scala-snippet`: Allows to execute a passed string as Scala code
- `--extra-compile-only-jars`, `--compile-only-jar`, `--compile-only-jars`, `--extra-compile-only-jar`: Add extra JARs in the compilaion class path. Mainly using to run code in managed environments like Spark not to include certain depenencies on runtime ClassPath.
- `--extra-source-jars`, `--source-jar`, `--source-jars`, `--extra-source-jar`: Add extra source JARs
- `--platform`: Specify platform
- `--semantic-db`: Generate SemanticDBs
- `--check`: Check if sources are well formatted

---

## `test` command

Compile and test Scala code

### MUST have options

- `--dependency`, `--dep`: Add dependencies
- `--compiler-plugin`, `-P`, `--plugin`: Add compiler plugin dependencies
- `--scala-version`, `--scala`, `-S`: Set the Scala version
- `--scala-binary-version`, `--scala-binary`, `--scala-bin`, `-B`: Set the Scala binary version
- `--extra-jars`, `--jar`, `--jars`, `--extra-jar`, `--class`, `--extra-class`, `--classes`, `--extra-classes`, `-classpath`, `-cp`, `--classpath`, `--class-path`, `--extra-class-path`: Add extra JARs and compiled classes to the class path
- `--resource-dirs`, `--resource-dir`: Add a resource directory
- `--compilation-output`, `--output-directory`, `-d`, `--destination`, `--compile-output`, `--compile-out`: Copy compilation results to output directory using either relative or absolute path
- `--java-opt`, `-J`: Set Java options, such as `-Xmx1g`
- `--java-prop`: Set Java properties
### SHOULD have options

- `--js`: Enable Scala.js. To show more options for Scala.js pass `--help-js`
- `--js-version`: The Scala.js version
- `--js-mode`: The Scala.js mode, either `dev` or `release`
- `--js-module-kind`: The Scala.js module kind: commonjs/common, esmodule/es, nomodule/none
- `--js-check-ir`: 
- `--js-emit-source-maps`: Emit source maps
- `--js-source-maps-path`: Set the destination path of source maps
- `--js-dom`: Enable jsdom
- `--js-header`: A header that will be added at the top of generated .js files
- `--js-es-version`: The Scala.js ECMA Script version: es5_1, es2015, es2016, es2017, es2018, es2019, es2020, es2021
- `--native`: Enable Scala Native. To show more options for Scala Native pass `--help-native`
- `--native-version`: Set the Scala Native version
- `--native-mode`: Set Scala Native compilation mode
- `--native-gc`: Set the Scala Native garbage collector
- `--native-linking`: Extra options passed to `clang` verbatim during linking
- `--native-compile`: List of compile options
- `--embed-resources`: Embed resources into the Scala Native binary (can be read with the Java resources API)
- `--repository`, `--repo`, `-r`: Add repositories
- `--debug`: Turn debugging on
- `--debug-port`: Debug port (5005 by default)
- `--debug-mode`: Debug mode (attach by default)
- `--java-home`: Set the Java home directory
- `--jvm`, `-j`: Use a specific JVM, such as `14`, `adopt:11`, or `graalvm:21`, or `system`
- `--javac-plugin`: Javac plugin dependencies or files
- `--javac-option`, `--javac-opt`: Javac options
- `--script-snippet`: Allows to execute a passed string as a Scala script
- `--execute-script`, `--execute-scala-script`, `--execute-sc`, `-e`: A synonym to --script-snippet, which defaults the sub-command to `run` when no sub-command is passed explicitly
- `--scala-snippet`: Allows to execute a passed string as Scala code
- `--extra-compile-only-jars`, `--compile-only-jar`, `--compile-only-jars`, `--extra-compile-only-jar`: Add extra JARs in the compilaion class path. Mainly using to run code in managed environments like Spark not to include certain depenencies on runtime ClassPath.
- `--extra-source-jars`, `--source-jar`, `--source-jars`, `--extra-source-jar`: Add extra source JARs
- `--platform`: Specify platform
- `--semantic-db`: Generate SemanticDBs
- `--watch`, `-w`: Watch source files for changes
- `--restart`, `--revolver`: Run your application in background and automatically restart if sources have been changed
- `--test-framework`: Name of the test framework's runner class to use while running tests
- `--require-tests`: Fail if no test suites were run
---

# Using Directives


As a part of this SIP we propose to introduce Using Directives, a special comments containing configuration. Withing Scala CLI and by extension `scala` command, the command line arguments takes precedence over using directives. 

Using directives can be place on only top of the file (above imports, package definition etx.) and can be proceed only by plain comments (e.g. to comment out an using directive)

Comments containing directives needs to start by `//>`, for example:

```
//> using scala 3
//> using platform scala-js
//> using options -Xasync
```

We propose following sytax for Using Directives (within special comments described above):

```
UsingDirective ::= "using" Setting
Setting ::= Ident ( Value | Values )
Ident ::= ScalaIdent { "." ScalaIdent }
Values ::= Value { " " [","] Values }
Value ::= Ident | stringLiteral | numericLiteral | true | false
```

Where:

- Ident is the standard Scala identifier or list of identifiers separated by dots:

```
foo

foo.bar

`foo-bar`.bazz
```

- String literals and numeric literals are similar to Scala.
- No value after the identifier is treated as true value: `using scalaSettings.fatalWarnings`
- Specifying a setting with the same path more than once and specifying the same setting with a list of values are equivalent

The list of proposed directives split into MUST have and SHOULD have groups:

## MUST have directives:

 - `option`, `options`: Add Scala compiler options
 - `plugin`, `plugins`: Adds compiler plugins
 - `lib`, `libs`: Add dependencies
 - `javaOpt`, `javaOptions`, `java-opt`, `java-options`: Add Java options which will be passed when running an application.
 - `javaProp`: Add Java properties
 - `main-class`, `mainClass`: Specify default main class
 - `scala`: Set the default Scala version
## SHOULD have directives:

 - `jar`, `jars`: Manually add JAR(s) to the class path
 - `file`, `files`: Manually add sources to the Scala CLI project
 - `java-home`, `javaHome`: Sets Java home used to run your application or tests
 - `javacOpt`, `javacOptions`, `javac-opt`, `javac-options`: Add Javac options which will be passed when compiling sources.
 - `platform`, `platforms`: Set the default platform to Scala.js or Scala Native
 - `repository`, `repositories`: Add a repository for dependency resolution
 - `resourceDir`, `resourceDirs`: Manually add a resource directory to the class path
 - `native-gc`, `native-mode`, `native-version`, `native-compile`, `native-linking`, `native-clang`, `native-clang-pp`, `native-no-embed`, `nativeGc`, `nativeMode`, `nativeVersion`, `nativeCompile`, `nativeLinking`, `nativeClang`, `nativeClangPP`, `nativeEmbedResources`: Add Scala Native options
 - `jsVersion`, `jsMode`, `jsModuleKind`, `jsCheckIr`, `jsEmitSourceMaps`, `jsSmallModuleForPackage`, `jsDom`, `jsHeader`, `jsAllowBigIntsForLongs`, `jsAvoidClasses`, `jsAvoidLetsAndConsts`, `jsModuleSplitStyleStr`, `jsEsVersionStr`: Add Scala.js options
 - `test-framework`, `testFramework`: Set the test framework<|MERGE_RESOLUTION|>--- conflicted
+++ resolved
@@ -130,11 +130,7 @@
 
 Last section of this proposal is the list of options that each sub-command MUST HAVE and SHOULD HAVE for each sub-commands that MUST or SHOULD be included in the specification of the new `scala` command. The options that are specific to the implementation (MAY have) as well as options for implementation specific sub-commands (MAY have) are included in [full specification](https://romanowski.github.io/scala-cli/docs/reference/scala-command/runner-specification).
 
-<<<<<<< HEAD
-Scala CLI can also be configured with ["using directives"](https://scala-cli.virtuslab.org/docs/reference/directives#using-directives) - a comment-based configuration syntax that should be placed at the top of Scala files. This allows for self-containing examples within one file since most of the configuration can be provided either from the command line or via using directives (command line has precedence). This is a game changer for use cases like scripting, reproduction, or within the academic scope.
-=======
 Scala CLI can also be configured with ["using directives"](https://scala-cli.virtuslab.org/docs/guides/introduction/using-directives) - a comment-based configuration syntax that should be placed at the top of Scala files. This allows for self-containing examples within one file since most of the configuration can be provided either from the command line or via using directives (command line has precedence). This is a game changer for use cases like scripting, reproduction, or within the academic scope.
->>>>>>> d626b36e
 
 We have described the motivation, syntax and implementation basis in the [dedicated pre-SIP](https://contributors.scala-lang.org/t/pre-sip-using-directives/5700). Currently, we recommend to write using directives as comments, so making them part of the language specification is not necessary at this stage. Moreover, the new `scala` command could ignore using directives in the initial version, however we strongly suggest to include comment-based using directives from the start. 
 
@@ -151,11 +147,7 @@
 
 ### Other concerns
 
-<<<<<<< HEAD
-Scala CLI brings [using directives](https://scala-cli.virtuslab.org/docs/reference/directives#using-directives) and  [conventions to mark the test files](https://scala-cli.virtuslab.org/docs/commands/test#test-sources). We suggest to accept both accepted as a part of this SIP but we are ready to open dedicated SIPs for both (we have opened a [pre-SIP for using directives](https://contributors.scala-lang.org/t/pre-sip-using-directives/5700/15))
-=======
 Scala CLI brings [using directives](https://scala-cli.virtuslab.org/docs/guides/introduction/using-directives) and  [conventions to mark the test files](https://scala-cli.virtuslab.org/docs/commands/test#test-sources). We suggest to accept both accepted as a part of this SIP but we are ready to open dedicated SIPs for both (we have opened a [pre-SIP for using directives](https://contributors.scala-lang.org/t/pre-sip-using-directives/5700/15))
->>>>>>> d626b36e
 
 Scala CLI is an ambitious project and may seem hard to maintain in the long-run.
 
