---
layout: overview-large
title: Creating Custom Parallel Collections

disqus: true

partof: parallel-collections
num: 6
---

## Parallel collections without combiners

Just as it is possible to define custom sequential collections without
defining their builders, it is possible to define parallel collections without
defining their combiners. The consequence of not having a combiner is that
transformer methods (e.g. `map`, `flatMap`, `collect`, `filter`, ...) will by
default return a standard collection type which is nearest in the hierarchy.
For example, ranges do not have builders, so mapping elements of a range
creates a vector.

In the following example we define a parallel string collection. Since strings
are logically immutable sequences, we have parallel strings inherit
`immutable.ParSeq[Char]`:

    class ParString(val str: String)
    extends immutable.ParSeq[Char] {

Next, we define methods found in every immutable sequence:

      def apply(i: Int) = str.charAt(i)
      
      def length = str.length

We have to also define the sequential counterpart of this parallel collection.
In this case, we return the `WrappedString` class:

      def seq = new collection.immutable.WrappedString(str)

Finally, we have to define a splitter for our parallel string collection. We
name the splitter `ParStringSplitter` and have it inherit a sequence splitter,
that is, `SeqSplitter[Char]`:

      def splitter = new ParStringSplitter(str, 0, str.length)
      
      class ParStringSplitter(private var s: String, private var i: Int, private val ntl: Int)
      extends SeqSplitter[Char] {

        final def hasNext = i < ntl
		
        final def next = {
          val r = s.charAt(i)
          i += 1
          r
        }

Above, `ntl` represents the total length of the string, `i` is the current
position and `s` is the string itself.

Parallel collection iterators or splitters require a few more methods in
addition to `next` and `hasNext` found in sequential collection iterators.
First of all, they have a method called `remaining` which returns the number
of elements this splitter has yet to traverse. Next, they have a method called
`dup` which duplicates the current splitter.

        def remaining = ntl - i
		
        def dup = new ParStringSplitter(s, i, ntl)
		
Finally, methods `split` and `psplit` are used to create splitters which
traverse subsets of the elements of the current splitter. Method `split` has
the contract that it returns a sequence of splitters which traverse disjoint,
non-overlapping subsets of elements that the current splitter traverses, none
of which is empty. If the current splitter has 1 or less elements, then
`split` just returns a sequence of this splitter. Method `psplit` has to
return a sequence of splitters which traverse exactly as many elements as
specified by the `sizes` parameter. If the `sizes` parameter specifies less
elements than the current splitter, then an additional splitter with the rest
of the elements is appended at the end. If the `sizes` parameter requires more
elements than there are remaining in the current splitter, it will append an
empty splitter for each size. Finally, calling either `split` or `psplit`
invalidates the current splitter.

       def split = {
          val rem = remaining
          if (rem >= 2) psplit(rem / 2, rem - rem / 2)
          else Seq(this)
        }
		
        def psplit(sizes: Int*): Seq[ParStringSplitter] = {
          val splitted = new ArrayBuffer[ParStringSplitter]
          for (sz <- sizes) {
            val next = (i + sz) min ntl
            splitted += new ParStringSplitter(s, i, next)
            i = next
          }
          if (remaining > 0) splitted += new ParStringSplitter(s, i, ntl)
          splitted
        }
      }
    }

Above, `split` is implemented in terms of `psplit`, which is often the case
with parallel sequences. Implementing a splitter for parallel maps, sets or
iterables is often easier, since it does not require `psplit`.

<<<<<<< HEAD
Thus, we obtain a parallel string class. The only downside is that calling transformer methods
such as `filter` will not produce a parallel string, but a parallel vector instead, which
may be suboptimal - producing a string again from the vector after filtering may be costly.
=======
Thus, we obtain a parallel string class. The only downside is that calling
transformer methods such as `filter` will not produce a parallel string, but a
parallel vector instead, which may be suboptimal - producing a string again
after filtering may be costly.
>>>>>>> 8902ecad


## Parallel collections with combiners

Lets say we want to `filter` the characters of the parallel string, to get rid
of commas for example. As noted above, calling `filter` produces a parallel
vector and we want to obtain a parallel string (since some interface in the
API might require a sequential string).

To avoid this, we have to write a combiner for the parallel string collection.
We will also inherit the `ParSeqLike` trait this time to ensure that return
type of `filter` is more specific - a `ParString` instead of a `ParSeq[Char]`.
The `ParSeqLike` has a third type parameter which specifies the type of the
sequential counterpart of the parallel collection (unlike sequential `*Like`
traits which have only two type parameters).

    class ParString(val str: String)
    extends immutable.ParSeq[Char]
       with ParSeqLike[Char, ParString, collection.immutable.WrappedString]

All the methods remain the same as before, but we add an additional protected method `newCombiner` which
is internally used by `filter`.

      protected[this] override def newCombiner: Combiner[Char, ParString] = new ParStringCombiner

Next we define the `ParStringCombiner` class. Combiners are subtypes of
builders and they introduce an additional method called `combine`, which takes
another combiner as an argument and returns a new combiner which contains the
elements of both the current and the argument combiner. The current and the
argument combiner are invalidated after calling `combine`. If the argument is
the same object as the current combiner, then `combine` just returns the
current combiner. This method is expected to be efficient, having logarithmic
running time with respect to the number of elements in the worst case, since
it is called multiple times during a parallel computation.

Our `ParStringCombiner` will internally maintain a sequence of string
builders. It will implement `+=` by adding an element to the last string
builder in the sequence, and `combine` by concatenating the lists of string
builders of the current and the argument combiner. The `result` method, which
is called at the end of the parallel computation, will produce a parallel
string by appending all the string builders together. This way, elements are
copied only once at the end instead of being copied every time `combine` is
called. Ideally, we would like to parallelize this process and copy them in
parallel (this is being done for parallel arrays), but without tapping into
the internal represenation of strings this is the best we can do-- we have to
live with this sequential bottleneck.

    private class ParStringCombiner extends Combiner[Char, ParString] {
      var sz = 0
      val chunks = new ArrayBuffer[StringBuilder] += new StringBuilder
      var lastc = chunks.last
      
      def size: Int = sz
      
      def +=(elem: Char): this.type = {
        lastc += elem
        sz += 1
        this
      }
      
      def clear = {
        chunks.clear
        chunks += new StringBuilder
        lastc = chunks.last
        sz = 0
      }
      
      def result: ParString = {
        val rsb = new StringBuilder
        for (sb <- chunks) rsb.append(sb)
        new ParString(rsb.toString)
      }
      
      def combine[U <: Char, NewTo >: ParString](other: Combiner[U, NewTo]) = if (other eq this) this else {
        val that = other.asInstanceOf[ParStringCombiner]
        sz += that.sz
        chunks ++= that.chunks
        lastc = chunks.last
        this
      }
    }


## How do I implement my combiner in general?

There are no predefined recipes-- it depends on the data-structure at
hand, and usually requires a bit of ingenuity on the implementer's
part. However there are a few approaches usually taken:

1. Concatenation and merge. Some data-structures have efficient
implementations (usually logarithmic) of these operations.
If the collection at hand is backed by such a data-structure,
its combiner can be the collection itself. Finger trees,
ropes and various heaps are particularly suitable for such an approach.

2. Two-phase evaluation. An approach taken in parallel arrays and
parallel hash tables, it assumes the elements can be efficiently
partially sorted into concatenable buckets from which the final
data-structure can be constructed in parallel. In the first phase
different procesors populate these buckets independently and
concatenate the buckets together. In the second phase, the data
structure is allocated and different processors populate different
parts of the datastructure in parallel using elements from disjoint
buckets.
Care must be taken that different processors never modify the same
part of the datastructure, otherwise subtle concurrency errors may occur.
This approach is easily applicable to random access sequences, as we
have shown in the previous section.

3. A concurrent data-structure. While the last two approaches actually
do not require any synchronization primitives in the data-structure
itself, they assume that it can be constructed concurrently in a way
such that two different processors never modify the same memory
location. There exists a large number of concurrent data-structures
that can be modified safely by multiple processors-- concurrent skip lists,
concurrent hash tables, split-ordered lists, concurrent avl trees, to
name a few.
An important consideration in this case is that the concurrent
data-structure has a horizontally scalable insertion method.
For concurrent parallel collections the combiner can be the collection
itself, and a single combiner instance is shared between all the
processors performing a parallel operation.


## Integration with the collections framework

Our `ParString` class is not complete yet. Although we have implemented a
custom combiner which will be used by methods such as `filter`, `partition`,
`takeWhile` or `span`, most transformer methods require an implicit
`CanBuildFrom` evidence (see Scala collections guide for a full explanation).
To make it available and completely integrate `ParString` with the collections
framework, we have to mix an additional trait called `GenericParTemplate` and
define the companion object of `ParString`.

    class ParString(val str: String)
    extends immutable.ParSeq[Char]
       with GenericParTemplate[Char, ParString]
       with ParSeqLike[Char, ParString, collection.immutable.WrappedString] {
	  
	  def companion = ParString

Inside the companion object we provide an implicit evidence for the `CanBuildFrom` parameter.

    object ParString {
      implicit def canBuildFrom: CanCombineFrom[ParString, Char, ParString] =
        new CanCombinerFrom[ParString, Char, ParString] {
          def apply(from: ParString) = newCombiner
          def apply() = newCombiner
        }
	  
      def newBuilder: Combiner[Char, ParString] = newCombiner
      
      def newCombiner: Combiner[Char, ParString] = new ParStringCombiner
      
      def apply(elems: Char*): ParString = {
		val cb = newCombiner
		cb ++= elems
		cb.result
	  }
    }



## Further customizations-- Concurrent Collections

<<<<<<< HEAD
Implementing a parallel collection is not always straightforward.
Combiners in particular often require a lot of thought. In most collections described
so far combiner use a two-step evaluation. In the first step the elements
are added to the combiners by different processors and the combiners are merged
together. In the second step, after all the elements are available, the resulting
collection is constructed.
=======
Implementing a concurrent collection (unlike parallel collections, concurrent
collections are ones that can be concurrently modified, like
`collection.concurrent.TrieMap`) is not always straightforward. Combiners in
particular often require a lot of thought. In most _parallel_ collections
described so far, combiners use a two-step evaluation. In the first step the
elements are added to the combiners by different processors and the combiners
are merged together. In the second step, after all the elements are available,
the resulting collection is constructed.
>>>>>>> 8902ecad

Another approach to combiners is to construct the resulting collection as the
elements. This requires the collection to be thread-safe_- a combiner must
allow _concurrent_ element insertion. In this case one combiner is shared by
all the processors.

To parallelize a concurrent collection, its combiners must override the method
`canBeShared` to return `true`. This will ensure that only one combiner is
created when a parallel operation is invoked. Next, the `+=` method must be
thread-safe. Finally, method `combine` still returns the current combiner if
the current combiner and the argument combiner are the same, and is free to
throw an exception otherwise.

Splitters are divided into smaller splitters to achieve better load balancing.
By default, information returned by the `remaining` method is used to decide
when to stop dividing the splitter. For some collections, calling the
`remaining` method may be costly and some other means should be used to decide
when to divide the splitter. In this case, one should override the
`shouldSplitFurther` method in the splitter.

The default implementation divides the splitter if the number of remaining
elements is greater than the collection size divided by eight times the
parallelism level.

    def shouldSplitFurther[S](coll: ParIterable[S], parallelismLevel: Int) =
	    remaining > thresholdFromSize(coll.size, parallelismLevel)

Equivalently, a splitter can hold a counter on how many times it was split and
implement `shouldSplitFurther` by returning `true` if the split count is
greater than `3 + log(parallelismLevel)`. This avoids having to call
`remaining`.

Furthermore, if calling `remaining` is not a cheap operation for a particular
collection (i.e. it requires evaluating the number of elements in the
collection), then the method `isRemainingCheap` in splitters should be
overridden to return `false`.

Finally, if the `remaining` method in splitters is extremely cumbersome to
implement, you can override the method `isStrictSplitterCollection` in its
collection to return `false`. Such collections will fail to execute some
methods which rely on splitters being strict, i.e. returning a correct value
in the `remaining` method. Importantly, this does not effect methods used in
for-comprehensions.






<|MERGE_RESOLUTION|>--- conflicted
+++ resolved
@@ -103,16 +103,9 @@
 with parallel sequences. Implementing a splitter for parallel maps, sets or
 iterables is often easier, since it does not require `psplit`.
 
-<<<<<<< HEAD
 Thus, we obtain a parallel string class. The only downside is that calling transformer methods
 such as `filter` will not produce a parallel string, but a parallel vector instead, which
 may be suboptimal - producing a string again from the vector after filtering may be costly.
-=======
-Thus, we obtain a parallel string class. The only downside is that calling
-transformer methods such as `filter` will not produce a parallel string, but a
-parallel vector instead, which may be suboptimal - producing a string again
-after filtering may be costly.
->>>>>>> 8902ecad
 
 
 ## Parallel collections with combiners
@@ -276,16 +269,8 @@
 
 
 
-## Further customizations-- Concurrent Collections
-
-<<<<<<< HEAD
-Implementing a parallel collection is not always straightforward.
-Combiners in particular often require a lot of thought. In most collections described
-so far combiner use a two-step evaluation. In the first step the elements
-are added to the combiners by different processors and the combiners are merged
-together. In the second step, after all the elements are available, the resulting
-collection is constructed.
-=======
+## Further customizations-- concurrent and other collections
+
 Implementing a concurrent collection (unlike parallel collections, concurrent
 collections are ones that can be concurrently modified, like
 `collection.concurrent.TrieMap`) is not always straightforward. Combiners in
@@ -294,10 +279,9 @@
 elements are added to the combiners by different processors and the combiners
 are merged together. In the second step, after all the elements are available,
 the resulting collection is constructed.
->>>>>>> 8902ecad
 
 Another approach to combiners is to construct the resulting collection as the
-elements. This requires the collection to be thread-safe_- a combiner must
+elements. This requires the collection to be thread-safe-- a combiner must
 allow _concurrent_ element insertion. In this case one combiner is shared by
 all the processors.
 
